--- conflicted
+++ resolved
@@ -1,9 +1,6 @@
 import React from 'react';
 import { Toaster } from 'react-hot-toast';
-<<<<<<< HEAD
 import ListOrganizations from './list-organizations';
-=======
->>>>>>> dc7ab34a
 import ListAgentRuns from './list-agent-runs';
 import { SetupGuide } from './components/SetupGuide';
 import { AgentRunSelectionProvider } from './contexts/AgentRunSelectionContext';
@@ -11,7 +8,6 @@
 import { validateEnvironmentConfiguration } from './utils/preferences';
 import './App.css';
 
-<<<<<<< HEAD
 // Navigation component
 function Navigation() {
   const location = useLocation();
@@ -22,10 +18,6 @@
     { path: '/settings', label: 'Settings', icon: '⚙️' },
   ];
   
-=======
-// Simple header component
-function Header() {
->>>>>>> dc7ab34a
   return (
     <header className="bg-black border-b border-gray-700">
       <div className="max-w-7xl mx-auto px-4 sm:px-6 lg:px-8">
@@ -48,7 +40,6 @@
   const showSetupGuide = !envValidation.isValid;
   
   return (
-<<<<<<< HEAD
     <Routes>
       <Route path="/" element={<Navigate to="/agent-runs" replace />} />
       <Route path="/organizations" element={<ListOrganizations />} />
@@ -85,25 +76,6 @@
                     primary: '#4ade80',
                     secondary: '#fff',
                   },
-=======
-    <DialogProvider>
-      <AgentRunSelectionProvider>
-        <div className="min-h-screen bg-black">
-          <Header />
-          <Toaster
-            position="top-right"
-            toastOptions={{
-              duration: 4000,
-              style: {
-                background: '#363636',
-                color: '#fff',
-              },
-              success: {
-                duration: 3000,
-                iconTheme: {
-                  primary: '#4ade80',
-                  secondary: '#fff',
->>>>>>> dc7ab34a
                 },
               },
               error: {
