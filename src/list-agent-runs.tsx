import React, { useState, useEffect, useCallback, useMemo } from "react";
<<<<<<< HEAD
import { useNavigate } from "react-router-dom";
=======
>>>>>>> 164af30b
import toast from "react-hot-toast";
import { 
  RefreshCw, 
  Filter, 
  Plus, 
  AlertCircle,
  CheckCircle,
  Settings
} from "lucide-react";
import { useAgentRunSelection } from "./contexts/AgentRunSelectionContext";
import { AgentRunCard } from "./components/AgentRunCard";
import { useCachedAgentRuns } from "./hooks/useCachedAgentRuns";
import { getAPIClient } from "./api/client";
import { getAgentRunCache } from "./storage/agentRunCache";
import { AgentRunStatus, CachedAgentRun } from "./api/types";
import { getDateRanges, getStatusFilterOptions, hasActiveFilters, clearFilters } from "./utils/filtering";
import { SyncStatus } from "./storage/cacheTypes";
import { useDialog } from "./contexts/DialogContext";

export default function ListAgentRuns() {
  const {
    filteredRuns,
    isLoading,
    isRefreshing,
    error,
    syncStatus,
    refresh,
    updateFilters,
    filters,
    organizationId,
  } = useCachedAgentRuns();

  const selection = useAgentRunSelection();
  const [searchText, setSearchText] = useState("");
  const [dateRanges] = useState(() => getDateRanges());
<<<<<<< HEAD
  const [responseModalRun, setResponseModalRun] = useState<CachedAgentRun | null>(null);
=======
>>>>>>> 164af30b
  const apiClient = getAPIClient();
  const cache = getAgentRunCache();
  const { openDialog } = useDialog();

  // Memoize status filter options to prevent infinite loops
  const statusFilterOptions = useMemo(() => {
    return getStatusFilterOptions(filteredRuns);
  }, [filteredRuns]);

  // Initialize component - only run once
  useEffect(() => {
    console.log('Agent runs component initialized');
  }, []); // Empty dependency array - only run once

  // Update search filter when search text changes - memoized to prevent re-renders
  const handleSearchTextChange = useCallback((text: string) => {
    setSearchText(text);
    updateFilters({
      ...filters,
      searchQuery: text,
    });
  }, [filters, updateFilters]);

  const copyToClipboard = async (text: string, successMessage: string) => {
    try {
      await navigator.clipboard.writeText(text);
      toast.success(successMessage);
    } catch (error) {
      toast.error("Failed to copy to clipboard");
    }
  };

<<<<<<< HEAD
  const getStatusIcon = (status: string) => {
    switch (status.toLowerCase()) {
      case "active":
      case "running":
        return Clock;
      case "complete":
      case "completed":
        return CheckCircle;
      case "failed":
      case "error":
        return XCircle;
      case "cancelled":
      case "stopped":
        return Square;
      case "paused":
        return Pause;
      case "pending":
        return Clock;
      default:
        return AlertCircle;
    }
  };

  const getStatusColor = (status: string) => {
    switch (status.toLowerCase()) {
      case "active":
      case "running":
        return "text-blue-600";
      case "complete":
      case "completed":
        return "text-green-600";
      case "failed":
      case "error":
        return "text-red-600";
      case "cancelled":
      case "stopped":
        return "text-gray-500";
      case "paused":
        return "text-yellow-600";
      case "pending":
        return "text-blue-400";
      default:
        return "text-gray-500";
    }
  };

  // Get status icon and color
  const getStatusDisplay = (status: string) => {
    return {
      icon: getStatusIcon(status),
      color: getStatusColor(status),
    };
  };

  // Format date for display
  const formatDate = (dateString: string) => {
    const date = new Date(dateString);
    const now = new Date();
    const diffMs = now.getTime() - date.getTime();
    const diffMins = Math.floor(diffMs / (1000 * 60));
    const diffHours = Math.floor(diffMs / (1000 * 60 * 60));
    const diffDays = Math.floor(diffMs / (1000 * 60 * 60 * 24));

    if (diffMins < 1) return "Just now";
    if (diffMins < 60) return `${diffMins}m ago`;
    if (diffHours < 24) return `${diffHours}h ago`;
    if (diffDays < 7) return `${diffDays}d ago`;
    
    return date.toLocaleDateString();
  };

=======
>>>>>>> 164af30b
  // Stop an agent run
  const stopAgentRun = async (agentRunId: number) => {
    if (!organizationId) return;

    const confirmed = window.confirm(`Are you sure you want to stop agent run #${agentRunId}?`);
    
    if (!confirmed) return;

    try {
      await apiClient.stopAgentRun(organizationId, { agent_run_id: agentRunId });
      
      toast.success(`Agent run #${agentRunId} has been stopped`);

      // Refresh to get updated status
      await refresh();
    } catch (error) {
      toast.error(error instanceof Error ? error.message : "Failed to stop agent run");
    }
  };

  // Resume an agent run
  const resumeAgentRun = async (agentRunId: number) => {
    if (!organizationId) return;

    try {
      // For resume, we need a prompt - this is a simplified version
      // In a real implementation, you might want to show a form for the resume prompt
      await apiClient.resumeAgentRun(organizationId, {
        agent_run_id: agentRunId,
        prompt: "Continue with the previous task",
      });

      toast.success(`Agent run #${agentRunId} has been resumed`);

      await refresh();
    } catch (error) {
      toast.error(error instanceof Error ? error.message : "Failed to resume agent run");
    }
  };

<<<<<<< HEAD
  // Respond to an agent run (for stopped/failed runs)
  const respondToAgentRun = async (agentRunId: number) => {
    if (!organizationId) return;

    const prompt = window.prompt(
      `Enter your response to agent run #${agentRunId}:`,
      "Please continue with the task"
    );
    
    if (!prompt || !prompt.trim()) return;

    try {
      // Try resume endpoint first (it might work for stopped runs too)
      await apiClient.resumeAgentRun(organizationId, {
        agent_run_id: agentRunId,
        prompt: prompt.trim(),
=======
  // Respond to an agent run (continue the conversation)
  const respondToAgentRun = async (agentRunId: number, prompt: string) => {
    if (!organizationId) return;

    try {
      await apiClient.resumeAgentRun(organizationId, {
        agent_run_id: agentRunId,
        prompt: prompt,
>>>>>>> 164af30b
      });

      toast.success(`Response sent to agent run #${agentRunId}`);

<<<<<<< HEAD
      await refresh();
    } catch (error) {
      toast.error(error instanceof Error ? error.message : "Failed to respond to agent run");
=======
      // Resume monitoring for this run since user has responded
      await cache.resumeMonitoring(organizationId, agentRunId);
      
      await refresh();
    } catch (error) {
      toast.error(error instanceof Error ? error.message : "Failed to send response");
>>>>>>> 164af30b
    }
  };



  // Delete an agent run
  const deleteAgentRun = async (agentRunId: number) => {
    if (!organizationId) return;

    if (!window.confirm(`Are you sure you want to delete agent run #${agentRunId}? This will remove it from your local cache.`)) return;

    try {
      // Remove from cache
      await cache.removeAgentRun(organizationId, agentRunId);
      
      toast.success(`Agent run #${agentRunId} has been removed`);

      // Refresh to update the list
      await refresh();
    } catch (error) {
      toast.error(error instanceof Error ? error.message : "Failed to delete agent run");
    }
  };

  // Clear all filters - memoized
  const handleClearFilters = useCallback(() => {
    updateFilters(clearFilters());
    setSearchText("");
  }, [updateFilters]);

  // Filter by status - memoized
  const filterByStatus = useCallback((status: AgentRunStatus) => {
    const currentStatuses = filters.status || [];
    const newStatuses = currentStatuses.includes(status)
      ? currentStatuses.filter(s => s !== status)
      : [...currentStatuses, status];
    
    updateFilters({
      ...filters,
      status: newStatuses.length > 0 ? newStatuses : undefined,
    });
  }, [filters, updateFilters]);

  // Get sync status display
  const getSyncStatusAccessory = () => {
    switch (syncStatus) {
      case SyncStatus.SYNCING:
        return { icon: RefreshCw, tooltip: "Syncing..." };
      case SyncStatus.ERROR:
        return { icon: AlertCircle, tooltip: "Sync failed" };
      case SyncStatus.SUCCESS:
        return { icon: CheckCircle, tooltip: "Synced" };
      default:
        return undefined;
    }
  };

  if (error && !isLoading) {
    return (
      <div className="container mx-auto p-6 max-w-4xl">
        <div className="bg-gray-800 rounded-lg border border-gray-700 p-6">
          <div className="text-center py-8">
            <AlertCircle className="mx-auto h-12 w-12 text-red-500 mb-4" />
            <h2 className="text-xl font-semibold text-white mb-2">Error Loading Agent Runs</h2>
            <p className="text-gray-300 mb-6">{error}</p>
            <button
              onClick={refresh}
              className="inline-flex items-center px-4 py-2 border border-transparent text-sm font-medium rounded-md shadow-sm text-white bg-blue-600 hover:bg-blue-700 focus:outline-none focus:ring-2 focus:ring-offset-2 focus:ring-blue-500"
            >
              <RefreshCw className="h-4 w-4 mr-2" />
              Retry
            </button>
          </div>
        </div>
      </div>
    );
  }

  return (
    <div className="container mx-auto p-6 max-w-4xl">
      <div className="bg-gray-800 rounded-lg border border-gray-700">
        {/* Header with search and filters */}
        <div className="p-6 border-b border-gray-700">
          <div className="flex items-center justify-between mb-4">
            <div className="flex items-center space-x-3">
              <h1 className="text-2xl font-bold text-white">Agent Runs</h1>
              {(() => {
                const syncStatusDisplay = getSyncStatusAccessory();
                if (syncStatusDisplay) {
                  const { icon: SyncIcon, tooltip } = syncStatusDisplay;
                  return (
                    <div className="flex items-center" title={tooltip}>
                      <SyncIcon className="h-4 w-4 text-gray-400" />
                    </div>
                  );
                }
                return null;
              })()}
            </div>
            <div className="flex items-center space-x-3">
              <button
                onClick={() => openDialog('create-run')}
                className="inline-flex items-center px-3 py-2 border border-transparent text-sm font-medium rounded-md shadow-sm text-white bg-blue-600 hover:bg-blue-700 focus:outline-none focus:ring-2 focus:ring-offset-2 focus:ring-blue-500"
              >
                <Plus className="h-4 w-4 mr-2" />
                Create Run
              </button>
              <button
                onClick={() => openDialog('settings')}
                className="inline-flex items-center px-3 py-2 border border-gray-600 text-sm font-medium rounded-md text-gray-300 bg-gray-700 hover:bg-gray-600 focus:outline-none focus:ring-2 focus:ring-offset-2 focus:ring-blue-500 focus:ring-offset-gray-800"
              >
                <Settings className="h-4 w-4 mr-2" />
                Settings
              </button>
              {selection.hasSelection && (
                <button
                  onClick={selection.clearSelection}
                  className="inline-flex items-center px-3 py-2 border border-gray-600 text-sm font-medium rounded-md text-gray-300 bg-gray-700 hover:bg-gray-600 focus:outline-none focus:ring-2 focus:ring-offset-2 focus:ring-blue-500 focus:ring-offset-gray-800"
                  title="Clear selection"
                >
                  Clear ({selection.selectionCount})
                </button>
              )}
            </div>
          </div>
          
          <div className="flex items-center space-x-4">
            <div className="flex-1">
              <input
                type="text"
                placeholder="Search agent runs..."
                value={searchText}
                onChange={(e) => handleSearchTextChange(e.target.value)}
                className="block w-full px-3 py-2 border border-gray-300 rounded-md shadow-sm placeholder-gray-400 focus:outline-none focus:ring-blue-500 focus:border-blue-500"
              />
            </div>
            <div>
              <select
                value={filters.status || 'all'}
                onChange={(e) => {
                  if (e.target.value === 'all') {
                    updateFilters({ ...filters, status: undefined });
                  } else {
                    filterByStatus(e.target.value as AgentRunStatus);
                  }
                }}
                className="block px-3 py-2 border border-gray-300 rounded-md shadow-sm focus:outline-none focus:ring-blue-500 focus:border-blue-500"
              >
                <option value="all">All Statuses</option>
                {statusFilterOptions.map(({ status, count, label }) => (
                  <option key={status} value={status}>
                    {label} ({count})
                  </option>
                ))}
              </select>
            </div>
            {hasActiveFilters(filters) && (
              <button
                onClick={handleClearFilters}
                className="inline-flex items-center px-3 py-2 border border-gray-600 text-sm font-medium rounded-md text-gray-300 bg-gray-700 hover:bg-gray-600 focus:outline-none focus:ring-2 focus:ring-offset-2 focus:ring-blue-500 focus:ring-offset-gray-800"
              >
                <Filter className="h-4 w-4 mr-2" />
                Clear
              </button>
            )}
            <button
              onClick={refresh}
              disabled={isRefreshing}
              className="inline-flex items-center px-3 py-2 border border-gray-600 text-sm font-medium rounded-md text-gray-300 bg-gray-700 hover:bg-gray-600 focus:outline-none focus:ring-2 focus:ring-offset-2 focus:ring-blue-500 focus:ring-offset-gray-800 disabled:opacity-50 disabled:cursor-not-allowed"
            >
              <RefreshCw className={`h-4 w-4 ${isRefreshing ? 'animate-spin' : ''}`} />
            </button>
          </div>
          
          {/* Date Range Filter */}
          <div className="mt-4">
            <label className="block text-sm font-medium text-gray-700 mb-2">Filter by Date Range</label>
            <select
              onChange={(e) => {
                const selectedRange = e.target.value;
                if (selectedRange === 'all') {
                  updateFilters({ ...filters, dateRange: undefined });
                } else {
                  const range = dateRanges[selectedRange as keyof typeof dateRanges];
                  if (range) {
                    updateFilters({ ...filters, dateRange: range });
                  }
                }
              }}
              className="block px-3 py-2 border border-gray-300 rounded-md shadow-sm focus:outline-none focus:ring-blue-500 focus:border-blue-500"
            >
              <option value="all">All Time</option>
              <option value="today">Today</option>
              <option value="yesterday">Yesterday</option>
              <option value="thisWeek">This Week</option>
              <option value="lastWeek">Last Week</option>
              <option value="thisMonth">This Month</option>
              <option value="lastMonth">Last Month</option>
              <option value="last30Days">Last 30 Days</option>
            </select>
          </div>
        </div>

        {/* Loading state */}
        {isLoading && (
          <div className="text-center py-8">
            <div className="animate-spin rounded-full h-6 w-6 border-b-2 border-blue-600 mx-auto"></div>
            <p className="mt-2 text-gray-500">Loading agent runs...</p>
          </div>
        )}

        {/* Empty state */}
        {filteredRuns.length === 0 && !isLoading && (
          <div className="text-center py-12">
            <div className="mx-auto h-12 w-12 text-gray-400 mb-4">
              {hasActiveFilters(filters) ? <Filter className="h-12 w-12" /> : <Plus className="h-12 w-12" />}
            </div>
            <h3 className="text-lg font-medium text-white mb-2">
              {hasActiveFilters(filters) ? "No Matching Agent Runs" : "No Agent Runs"}
            </h3>
            <p className="text-gray-600 mb-6">
              {hasActiveFilters(filters)
                ? "Try adjusting your search or filters"
                : "Create your first agent run to get started"}
            </p>
            <div className="flex justify-center space-x-3">
              <button
                onClick={() => openDialog('create-run')}
                className="inline-flex items-center px-4 py-2 border border-transparent text-sm font-medium rounded-md shadow-sm text-white bg-blue-600 hover:bg-blue-700 focus:outline-none focus:ring-2 focus:ring-offset-2 focus:ring-blue-500"
              >
                <Plus className="h-4 w-4 mr-2" />
                Create Agent Run
              </button>
              {hasActiveFilters(filters) && (
                <button
                  onClick={handleClearFilters}
                  className="inline-flex items-center px-4 py-2 border border-gray-600 text-sm font-medium rounded-md text-gray-300 bg-gray-700 hover:bg-gray-600 focus:outline-none focus:ring-2 focus:ring-offset-2 focus:ring-blue-500 focus:ring-offset-gray-800"
                >
                  <Filter className="h-4 w-4 mr-2" />
                  Clear Filters
                </button>
              )}
            </div>
          </div>
        )}

        {/* Agent runs list */}
        {filteredRuns.length > 0 && !isLoading && (
          <div className="space-y-4 p-6">
            {filteredRuns.map((run) => {
<<<<<<< HEAD
              const statusDisplay = getStatusDisplay(run.status);
              const StatusIcon = statusDisplay.icon;
              const canStop = run.status === AgentRunStatus.ACTIVE;
              const canResume = run.status === AgentRunStatus.PAUSED;
              const canRespond = [
                AgentRunStatus.FAILED,
                AgentRunStatus.ERROR,
                AgentRunStatus.CANCELLED,
                AgentRunStatus.TIMEOUT,
                AgentRunStatus.MAX_ITERATIONS_REACHED,
                AgentRunStatus.OUT_OF_TOKENS
              ].includes(run.status as AgentRunStatus) || 
              run.status.toLowerCase() === 'stopped';

              const isSelected = selection.isSelected(run.id);
              const canViewResponse = run.status === AgentRunStatus.COMPLETE && run.result;
              
              // Convert AgentRunResponse to CachedAgentRun for selection
=======
              // Convert AgentRunResponse to CachedAgentRun for the card
>>>>>>> 164af30b
              const cachedRun: CachedAgentRun = {
                ...run,
                lastUpdated: new Date().toISOString(),
                organizationName: undefined, // Will be populated by cache if available
                isPolling: run.status === AgentRunStatus.ACTIVE || run.status === AgentRunStatus.EVALUATION
              };

              return (
<<<<<<< HEAD
                <div 
                  key={run.id} 
                  className={`p-6 rounded-lg border transition-all cursor-pointer ${
                    isSelected 
                      ? 'bg-blue-900 border-blue-500 shadow-lg' 
                      : 'bg-black border-gray-700 hover:bg-gray-800 hover:shadow-md'
                  }`}
                  onClick={() => selection.toggleRun(run.id, cachedRun)}
                >
                  <div className="flex items-center justify-between">
                    <div className="flex items-center space-x-4">
                      <div className="flex items-center space-x-3">
                        <input
                          type="checkbox"
                          checked={isSelected}
                          onChange={() => selection.toggleRun(run.id, cachedRun)}
                          onClick={(e) => e.stopPropagation()}
                          className="h-4 w-4 text-blue-600 focus:ring-blue-500 border-gray-300 rounded"
                        />
                        <StatusIcon className={`h-5 w-5 ${statusDisplay.color}`} />
                      </div>
                      <div>
                        <h3 className="text-lg font-medium text-white">Agent Run #{run.id}</h3>
                        <p className="text-sm text-gray-500">Created {formatDate(run.created_at)}</p>
                      </div>
                      <span className={`inline-flex items-center px-2.5 py-0.5 rounded-full text-xs font-medium ${statusDisplay.color.replace('text-', 'bg-').replace('-600', '-100')} ${statusDisplay.color}`}>
                        {run.status}
                      </span>
                    </div>
                    
                    <div className="flex items-center space-x-2" onClick={(e) => e.stopPropagation()}>
                      {canViewResponse && (
                        <button
                          onClick={() => setResponseModalRun(cachedRun)}
                          className="inline-flex items-center px-3 py-1.5 border border-green-600 text-sm font-medium rounded text-green-300 bg-green-900 hover:bg-green-800 focus:outline-none focus:ring-2 focus:ring-offset-2 focus:ring-green-500 focus:ring-offset-gray-800"
                          title="View Response"
                        >
                          <FileText className="h-4 w-4" />
                        </button>
                      )}
                      
                      <button
                        onClick={() => window.open(run.web_url, '_blank')}
                        className="inline-flex items-center px-3 py-1.5 border border-gray-600 text-sm font-medium rounded text-gray-300 bg-gray-700 hover:bg-gray-600 focus:outline-none focus:ring-2 focus:ring-offset-2 focus:ring-blue-500 focus:ring-offset-gray-800"
                        title="Open in Browser"
                      >
                        <ExternalLink className="h-4 w-4" />
                      </button>
                      
                      <button
                        onClick={() => copyToClipboard(run.web_url, 'Web URL copied to clipboard')}
                        className="inline-flex items-center px-3 py-1.5 border border-gray-600 text-sm font-medium rounded text-gray-300 bg-gray-700 hover:bg-gray-600 focus:outline-none focus:ring-2 focus:ring-offset-2 focus:ring-blue-500 focus:ring-offset-gray-800"
                        title="Copy Web URL (Cmd+C)"
                      >
                        <Copy className="h-4 w-4" />
                      </button>
                      
                      {canStop && (
                        <button
                          onClick={() => stopAgentRun(run.id)}
                          className="inline-flex items-center px-3 py-1.5 border border-red-600 text-sm font-medium rounded text-red-300 bg-red-900 hover:bg-red-800 focus:outline-none focus:ring-2 focus:ring-offset-2 focus:ring-red-500 focus:ring-offset-gray-800"
                          title="Stop Agent Run (Cmd+S)"
                        >
                          <Square className="h-4 w-4" />
                        </button>
                      )}
                      
                      {canResume && (
                        <button
                          onClick={() => resumeAgentRun(run.id)}
                          className="inline-flex items-center px-3 py-1.5 border border-green-600 text-sm font-medium rounded text-green-300 bg-green-900 hover:bg-green-800 focus:outline-none focus:ring-2 focus:ring-offset-2 focus:ring-green-500 focus:ring-offset-gray-800"
                          title="Resume Agent Run (Cmd+R)"
                        >
                          <Play className="h-4 w-4" />
                        </button>
                      )}
                      
                      {canRespond && (
                        <button
                          onClick={() => respondToAgentRun(run.id)}
                          className="inline-flex items-center px-3 py-1.5 border border-blue-600 text-sm font-medium rounded text-blue-300 bg-blue-900 hover:bg-blue-800 focus:outline-none focus:ring-2 focus:ring-offset-2 focus:ring-blue-500 focus:ring-offset-gray-800"
                          title="Respond to Agent Run"
                        >
                          <FileText className="h-4 w-4" />
                        </button>
                      )}
                      
                      <button
                        onClick={() => deleteAgentRun(run.id)}
                        className="inline-flex items-center px-3 py-1.5 border border-red-600 text-sm font-medium rounded text-red-300 bg-red-900 hover:bg-red-800 focus:outline-none focus:ring-2 focus:ring-offset-2 focus:ring-red-500 focus:ring-offset-gray-800"
                        title="Delete Agent Run (Cmd+Shift+Delete)"
                      >
                        <Trash2 className="h-4 w-4" />
                      </button>
                    </div>
                  </div>
                </div>
=======
                <AgentRunCard
                  key={run.id}
                  run={cachedRun}
                  onStop={stopAgentRun}
                  onResume={resumeAgentRun}
                  onDelete={deleteAgentRun}
                  onCopyUrl={copyToClipboard}
                  onRespond={respondToAgentRun}
                />
>>>>>>> 164af30b
              );
            })}
          </div>
        )}
      </div>
    </div>
  );
}<|MERGE_RESOLUTION|>--- conflicted
+++ resolved
@@ -1,8 +1,6 @@
 import React, { useState, useEffect, useCallback, useMemo } from "react";
-<<<<<<< HEAD
 import { useNavigate } from "react-router-dom";
-=======
->>>>>>> 164af30b
+
 import toast from "react-hot-toast";
 import { 
   RefreshCw, 
@@ -38,10 +36,8 @@
   const selection = useAgentRunSelection();
   const [searchText, setSearchText] = useState("");
   const [dateRanges] = useState(() => getDateRanges());
-<<<<<<< HEAD
   const [responseModalRun, setResponseModalRun] = useState<CachedAgentRun | null>(null);
-=======
->>>>>>> 164af30b
+
   const apiClient = getAPIClient();
   const cache = getAgentRunCache();
   const { openDialog } = useDialog();
@@ -74,7 +70,6 @@
     }
   };
 
-<<<<<<< HEAD
   const getStatusIcon = (status: string) => {
     switch (status.toLowerCase()) {
       case "active":
@@ -146,8 +141,6 @@
     return date.toLocaleDateString();
   };
 
-=======
->>>>>>> 164af30b
   // Stop an agent run
   const stopAgentRun = async (agentRunId: number) => {
     if (!organizationId) return;
@@ -188,7 +181,6 @@
     }
   };
 
-<<<<<<< HEAD
   // Respond to an agent run (for stopped/failed runs)
   const respondToAgentRun = async (agentRunId: number) => {
     if (!organizationId) return;
@@ -205,32 +197,13 @@
       await apiClient.resumeAgentRun(organizationId, {
         agent_run_id: agentRunId,
         prompt: prompt.trim(),
-=======
-  // Respond to an agent run (continue the conversation)
-  const respondToAgentRun = async (agentRunId: number, prompt: string) => {
-    if (!organizationId) return;
-
-    try {
-      await apiClient.resumeAgentRun(organizationId, {
-        agent_run_id: agentRunId,
-        prompt: prompt,
->>>>>>> 164af30b
       });
 
       toast.success(`Response sent to agent run #${agentRunId}`);
 
-<<<<<<< HEAD
       await refresh();
     } catch (error) {
       toast.error(error instanceof Error ? error.message : "Failed to respond to agent run");
-=======
-      // Resume monitoring for this run since user has responded
-      await cache.resumeMonitoring(organizationId, agentRunId);
-      
-      await refresh();
-    } catch (error) {
-      toast.error(error instanceof Error ? error.message : "Failed to send response");
->>>>>>> 164af30b
     }
   };
 
@@ -481,7 +454,6 @@
         {filteredRuns.length > 0 && !isLoading && (
           <div className="space-y-4 p-6">
             {filteredRuns.map((run) => {
-<<<<<<< HEAD
               const statusDisplay = getStatusDisplay(run.status);
               const StatusIcon = statusDisplay.icon;
               const canStop = run.status === AgentRunStatus.ACTIVE;
@@ -500,9 +472,6 @@
               const canViewResponse = run.status === AgentRunStatus.COMPLETE && run.result;
               
               // Convert AgentRunResponse to CachedAgentRun for selection
-=======
-              // Convert AgentRunResponse to CachedAgentRun for the card
->>>>>>> 164af30b
               const cachedRun: CachedAgentRun = {
                 ...run,
                 lastUpdated: new Date().toISOString(),
@@ -511,7 +480,6 @@
               };
 
               return (
-<<<<<<< HEAD
                 <div 
                   key={run.id} 
                   className={`p-6 rounded-lg border transition-all cursor-pointer ${
@@ -609,17 +577,6 @@
                     </div>
                   </div>
                 </div>
-=======
-                <AgentRunCard
-                  key={run.id}
-                  run={cachedRun}
-                  onStop={stopAgentRun}
-                  onResume={resumeAgentRun}
-                  onDelete={deleteAgentRun}
-                  onCopyUrl={copyToClipboard}
-                  onRespond={respondToAgentRun}
-                />
->>>>>>> 164af30b
               );
             })}
           </div>
