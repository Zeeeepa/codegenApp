--- conflicted
+++ resolved
@@ -12,32 +12,22 @@
 pydantic>=2.0.0
 pydantic-settings>=2.0.0
 
-# Database
-sqlalchemy>=1.4.0,<2.0.0
-alembic>=1.8.0
-
-# Cache and messaging
-redis>=4.0.0
-
-# Database dependencies
+# Database dependencies (using latest versions)
 sqlalchemy>=2.0.0,<3.0.0
 alembic>=1.13.0,<2.0.0
 
-# Cache and message broker
+# Cache and message broker (using latest versions)
 redis>=5.0.0,<6.0.0
 
 # Utilities
 python-dotenv>=0.19.0
 PyYAML>=6.0
-<<<<<<< HEAD
-=======
 
 # Testing dependencies
 pytest>=7.4.0
 pytest-asyncio>=0.21.0
 
-# Additional dependencies for CLI functionality
->>>>>>> 0b2ae4a3
+# CLI functionality
 click>=8.0.0
 colorama>=0.4.4
 
